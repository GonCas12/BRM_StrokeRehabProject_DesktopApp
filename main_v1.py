--- conflicted
+++ resolved
@@ -53,7 +53,6 @@
 import pyqtgraph as pg
 import serial
 
-<<<<<<< HEAD
 import zmq
 import json
 import threading
@@ -148,9 +147,8 @@
             print("Application will now exit.")
             return result
 
-=======
+
 import neurokit2 as nk
->>>>>>> aea5bd93
 
 # --- Configuration ---
 UPDATE_INTERVAL_MS = 100
@@ -167,7 +165,6 @@
 SIMULATE_EMG = True
 SIMULATION_DELAY_S = 2 # Time between New Simulated Signal
 POSSIBLE_STATUSES = ['NO_MOVEMENT', 'INCORRECT_MOVEMENT', 'CORRECT_WEAK', 'CORRECT_STRONG']
-<<<<<<< HEAD
 STATUS_WEIGHTS = [0.3, 0.2, 0.3, 0.2]
 
 if not QApplication.instance():
@@ -175,9 +172,6 @@
 else:
     app = QApplication.instance()
 
-=======
-STATUS_WEIGHTS = [0.3, 0.2, 0.3, 0.2] # Proabilities of ocurring status in the simulation
->>>>>>> aea5bd93
 
 def resource_path(relative_path):
     """ Get absolute path to resource, works for dev and for PyInstaller """
@@ -418,7 +412,6 @@
 
 # --- Exercise Sequences Definition ---
 EXERCISE_SEQUENCES = {
-<<<<<<< HEAD
     "cup_movement": ("exercise_cup_movement", [
         {
             "id": "cup_rest",
@@ -442,15 +435,6 @@
             "expected_movement": "Extension"  # Expected movement type
         }
     ])
-=======
-    # Internal Key : (Translatable String Key for Name, Steps List)
-    'Rest Only': ('sequence_rest_only_name', [EXERCISE_STEPS_TEMPLATE[0]]),
-    'Cup Sequence': ('sequence_cup_name', EXERCISE_STEPS_TEMPLATE),
-    # 'Short Sequence': ('sequence_short_name', EXERCISE_STEPS_TEMPLATE[:3]),
-    'Soup Sequence': ('sequence_soup_name', SOUP_STEPS),
-    'Book Grab Sequence': ('sequence_grab_book_name', BOOK_GRAB_STEPS),
-    'Turn Door Knob Sequence': ('sequence_turn_door_knob_name', DOOR_KNOB_STEPS) 
->>>>>>> aea5bd93
 }
 
 class MovementTracker:
@@ -732,20 +716,6 @@
                 time.sleep(SIMULATION_DELAY_S)
                 status = random.choices(POSSIBLE_STATUSES, weights=STATUS_WEIGHTS, k=1)[0]
                 intensity = 0.0
-<<<<<<< HEAD
-                if status == 'CORRECT_WEAK':
-                    intensity = random.uniform(0.2, 0.5)
-                elif status == 'CORRECT_STRONG':
-                    intensity = random.uniform(0.55, 1.0)
-                plot_data = [random.gauss(0, 0.1) + (intensity * 0.5 if status.startswith('CORRECT') else 0) 
-                            for _ in range(100)]
-                result = {
-                    'status': status,
-                    'intensity': intensity,
-                    'plot_data': plot_data,
-                    'timestamp': time.time()
-                }
-=======
                 if status == POSSIBLE_STATUSES[2]: #CORRECT_WEAK 
                     intensity = random.uniform(0.2, 0.5)
                     plot_data = nk.emg_simulate(duration=2, sampling_rate=1000, burst_number=1)/10
@@ -760,7 +730,6 @@
                 elif status == POSSIBLE_STATUSES[0]: #NO_MOVEMENT
                     plot_data = []
                 result = {'status': status, 'intensity': intensity, 'plot_data': plot_data, 'timestamp': time.time()}
->>>>>>> aea5bd93
                 self.new_result.emit(result)
             
             # Small delay to prevent CPU hammering
@@ -1627,25 +1596,6 @@
         """Called when PDF generation worker is done successfully."""
         print("MainWindow: PDF generation finished signal received.")
         QMessageBox.information(self, self.tr('summary_report_title'), status_message)
-        self.create_summary_button.setEnabled(True)
-        self.statusBar().clearMessage()
-        if self.pdf_thread and self.pdf_thread.isRunning():
-            self.pdf_thread.quit()
-            self.pdf_thread.wait()
-        print("MainWindow: PDF generation UI updated.")
-
-    @Slot(str)
-    def on_pdf_generation_error(self, error_message):
-        """Called if an error occurs in the PDF generation worker."""
-        print(f"MainWindow: PDF generation error signal received: {error_message}")
-        QMessageBox.critical(self, "Report Generation Error", error_message)
-        self.create_summary_button.setEnabled(True)
-        self.statusBar().clearMessage()
-        if self.pdf_thread and self.pdf_thread.isRunning():
-            self.pdf_thread.quit()
-            self.pdf_thread.wait()
-        print("MainWindow: PDF generation error UI updated.")
-
 
 # --- Main Execution Block ---
 if __name__ == '__main__':
